version: 2

orbs:
  singularity: singularity/singularity@1.0.4

jobs:
  build:
    parameters:
        singularity:
          type: string
          description: "Singularity version"
        singularity-3:
          type: boolean
          description: "Set to true for singularity 3, false for singularity 2"
          default: true
  # build:
  #   docker:
  #     - image: circleci/python:3.6.4 
  #       environment:
  #         PIPENV_VENV_IN_PROJECT: true
  #         DATABASE_URL: postgresql://root@localhost/circle_test?sslmode=disable
    steps:
      - checkout
      - run: 
          command: |
            sudo pip install pipenv
            pipenv install requests
<<<<<<< HEAD
            python get_container_list.py
=======
            pipenv run python get_container_list.py
>>>>>>> caab054f
<|MERGE_RESOLUTION|>--- conflicted
+++ resolved
@@ -25,8 +25,4 @@
           command: |
             sudo pip install pipenv
             pipenv install requests
-<<<<<<< HEAD
-            python get_container_list.py
-=======
-            pipenv run python get_container_list.py
->>>>>>> caab054f
+            pipenv run python get_container_list.py